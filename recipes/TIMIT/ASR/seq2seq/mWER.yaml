# Seed needs to be set at top of yaml, before objects with parameters are made
seed: 1234
__set_seed: !apply:torch.manual_seed [!ref <seed>]
output_folder: !ref results/mWER_CRDNN/<seed>
wer_file: !ref <output_folder>/wer.txt
save_folder: !ref <output_folder>/save
train_log: !ref <output_folder>/train_log.txt

# Data files
data_folder: /localscratch/TIMIT # e.g. /path/to/TIMIT
openrir_folder: !ref <data_folder>
csv_train: !ref <data_folder>/train.csv
csv_valid: !ref <data_folder>/dev.csv
csv_test: !ref <data_folder>/test.csv

# Training parameters
<<<<<<< HEAD
number_of_epochs: 5
=======
number_of_epochs: 15
>>>>>>> 7e41d665
batch_size: 5
lr: 0.001
ctc_weight: 0.2

# For DDP, use `python -m speechbrain.ddp experiment.py` to launch experiment
# These options will be set by that script, and will override these.
device: 'cuda:0'
multigpu_count: 0  # Set to number of GPUs if multi-gpu
multigpu_backend: null  # ['data_parallel', 'ddp_nccl', 'ddp_gloo', 'ddp_mpi']

# Feature parameters
sample_rate: 16000
n_fft: 400
n_mels: 40

# Model parameters
activation: !name:torch.nn.LeakyReLU
dropout: 0.15
cnn_blocks: 2
cnn_channels: (128, 128)
cnn_kernelsize: (3, 3)
rnn_layers: 4
rnn_neurons: 512
rnn_bidirectional: True
dnn_blocks: 2
dnn_neurons: 512
emb_size: 128
dec_neurons: 256

# Outputs
output_neurons: 40
blank_index: !ref <output_neurons> - 1

# Decoding parameters
bos_index: !ref <output_neurons> - 1
eos_index: !ref <output_neurons> - 1
min_decode_ratio: 0.0
max_decode_ratio: 1.0
beam_size: 8
n_best: 4
eos_threshold: 1.5

epoch_counter: !new:speechbrain.utils.epoch_loop.EpochCounter
    limit: !ref <number_of_epochs>

train_loader: !new:speechbrain.data_io.data_io.DataLoaderFactory
    csv_file: !ref <csv_train>
    batch_size: !ref <batch_size>
    sentence_sorting: ascending
    output_folder: !ref <output_folder>
    csv_read: [wav, phn]
    avoid_if_longer_than: 20

valid_loader: !new:speechbrain.data_io.data_io.DataLoaderFactory
    csv_file: !ref <csv_valid>
    batch_size: !ref <batch_size>
    sentence_sorting: ascending
    output_folder: !ref <output_folder>
    csv_read: [wav, phn]

test_loader: !new:speechbrain.data_io.data_io.DataLoaderFactory
    csv_file: !ref <csv_test>
    batch_size: !ref <batch_size>
    sentence_sorting: ascending
    output_folder: !ref <output_folder>
    csv_read: [wav, phn]

normalize: !new:speechbrain.processing.features.InputNormalization
    norm_type: global

augmentation: !new:speechbrain.lobes.augment.TimeDomainSpecAugment
    sample_rate: !ref <sample_rate>
    speeds: [95, 100, 105]

# Can be removed to speed up training a little
env_corrupt: !new:speechbrain.lobes.augment.EnvCorrupt
    openrir_folder: !ref <openrir_folder>
    babble_prob: 0.0
    reverb_prob: 0.0
    noise_prob: 1.0
    noise_snr_low: 0
    noise_snr_high: 15

compute_features: !new:speechbrain.lobes.features.Fbank
    sample_rate: !ref <sample_rate>
    n_fft: !ref <n_fft>
    n_mels: !ref <n_mels>

enc: !new:speechbrain.lobes.models.CRDNN.CRDNN
    input_shape: [null, null, !ref <n_mels>]
    activation: !ref <activation>
    dropout: !ref <dropout>
    cnn_blocks: !ref <cnn_blocks>
    cnn_channels: !ref <cnn_channels>
    cnn_kernelsize: !ref <cnn_kernelsize>
    time_pooling: True
    rnn_layers: !ref <rnn_layers>
    rnn_neurons: !ref <rnn_neurons>
    rnn_bidirectional: !ref <rnn_bidirectional>
    dnn_blocks: !ref <dnn_blocks>
    dnn_neurons: !ref <dnn_neurons>

emb: !new:speechbrain.nnet.embedding.Embedding
    num_embeddings: !ref <output_neurons>
    embedding_dim: !ref <emb_size>

dec: !new:speechbrain.nnet.RNN.AttentionalRNNDecoder
    enc_dim: !ref <dnn_neurons>
    input_size: !ref <emb_size>
    rnn_type: gru
    attn_type: location
    hidden_size: !ref <dec_neurons>
    attn_dim: 256
    num_layers: 1
    scaling: 1.0
    channels: 10
    kernel_size: 100
    re_init: True
    dropout: 0.5

ctc_lin: !new:speechbrain.nnet.linear.Linear
    input_size: !ref <dnn_neurons>
    n_neurons: !ref <output_neurons>  # 39 phonemes + 1 blank

seq_lin: !new:speechbrain.nnet.linear.Linear
    input_size: !ref <dec_neurons>
    n_neurons: !ref <output_neurons>  # 39 phonemes + 1 eos

softmax: !new:speechbrain.nnet.activations.Softmax
    apply_log: False

log_softmax: !new:speechbrain.nnet.activations.Softmax
    apply_log: True

ctc_cost: !name:speechbrain.nnet.losses.ctc_loss
    blank_index: !ref <blank_index>

minPER_cost: !name:speechbrain.nnet.losses.minWER_loss
    blank_index: !ref <blank_index>
    mode: "Num_Word_Errors" # ["WER", "Num_Word_Errors"]
    #separator: !ref <separator_index> # If needed

seq_cost: !name:speechbrain.nnet.losses.nll_loss
    label_smoothing: 0.1

sampler: !new:speechbrain.decoders.seq2seq.S2SRNNBeamSearcher
    embedding: !ref <emb>
    decoder: !ref <dec>
    linear: !ref <seq_lin>
    bos_index: !ref <bos_index>
    eos_index: !ref <eos_index>
    min_decode_ratio: !ref <min_decode_ratio>
    max_decode_ratio: !ref <max_decode_ratio>
    beam_size: !ref <beam_size>
    topk: !ref <n_best>
    using_eos_threshold: False

greedy_searcher: !new:speechbrain.decoders.seq2seq.S2SRNNGreedySearcher
    embedding: !ref <emb>
    decoder: !ref <dec>
    linear: !ref <seq_lin>
    bos_index: !ref <bos_index>
    eos_index: !ref <eos_index>
    min_decode_ratio: !ref <min_decode_ratio>
    max_decode_ratio: !ref <max_decode_ratio>

beam_searcher: !new:speechbrain.decoders.seq2seq.S2SRNNBeamSearcher
    embedding: !ref <emb>
    decoder: !ref <dec>
    linear: !ref <seq_lin>
    bos_index: !ref <bos_index>
    eos_index: !ref <eos_index>
    min_decode_ratio: !ref <min_decode_ratio>
    max_decode_ratio: !ref <max_decode_ratio>
    beam_size: !ref <beam_size>
    topk: !ref <n_best>

model: !new:torch.nn.ModuleList
    - [!ref <enc>, !ref <emb>, !ref <dec>, !ref <ctc_lin>, !ref <seq_lin>]

opt_class: !name:torch.optim.Adam
    lr: !ref <lr>

lr_annealing: !new:speechbrain.nnet.schedulers.NewBobScheduler
    initial_value: !ref <lr>
    improvement_threshold: 0.0025
    annealing_factor: 0.8
    patient: 0

modules:
    enc: !ref <enc>
    emb: !ref <emb>
    dec: !ref <dec>
    ctc_lin: !ref <ctc_lin>
    seq_lin: !ref <seq_lin>
    normalize: !ref <normalize>
    env_corrupt: !ref <env_corrupt>

jit_module_keys: [enc]

checkpointer: !new:speechbrain.utils.checkpoints.Checkpointer
    checkpoints_dir: !ref <save_folder>
    recoverables:
        model: !ref <model>
        normalize: !ref <normalize>
        lr_annealing: !ref <lr_annealing>
        counter: !ref <epoch_counter>

train_logger: !new:speechbrain.utils.train_logger.FileTrainLogger
    save_file: !ref <train_log>

mPER_stats: !name:speechbrain.utils.metric_stats.MetricStats
    metric: !name:speechbrain.nnet.losses.minWER_loss
        blank_index: !ref <blank_index>
        mode: "Num_Word_Errors" # ["WER", "Num_Word_Errors"]
        reduction: "none"

per_stats: !name:speechbrain.utils.metric_stats.ErrorRateStats<|MERGE_RESOLUTION|>--- conflicted
+++ resolved
@@ -14,11 +14,7 @@
 csv_test: !ref <data_folder>/test.csv
 
 # Training parameters
-<<<<<<< HEAD
-number_of_epochs: 5
-=======
 number_of_epochs: 15
->>>>>>> 7e41d665
 batch_size: 5
 lr: 0.001
 ctc_weight: 0.2
